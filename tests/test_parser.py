--- conflicted
+++ resolved
@@ -716,7 +716,6 @@
             False)]
     eq_ast(input, expected)
 
-<<<<<<< HEAD
 def test_static_scalar_class_constants():
     input = r"""<?
     class A { public $b = self::C; function d($var1=self::C) {} }
@@ -736,12 +735,13 @@
             FunctionCall('shell_exec', [Parameter('date', False)])
         ),
         FunctionCall('shell_exec', [Parameter(BinaryOp('.', 'echo ', Variable('$line')), False)])
-=======
+    ]
+    eq_ast(input, expected)
+
 def test_open_close_tags_ignore():
     # The filtered lexer should correctly interpret ?><?
     input = '<? if (1): if (2) 3; ?><? else: 0; endif;'
     expected = [
         If(1, Block([If(2, 3, [], None), None]), [], Else(Block([0])))
->>>>>>> ebc5fd3a
     ]
     eq_ast(input, expected)