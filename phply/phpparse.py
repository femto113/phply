# -----------------------------------------------------------------------------
# phpparse.py
#
# A parser for PHP.
# -----------------------------------------------------------------------------
from builtins import bytes

import os
import sys
from . import phplex
from . import phpast as ast
import ply.yacc as yacc

# Get the token map
tokens = phplex.tokens

precedence = (
    ('left', 'INCLUDE', 'INCLUDE_ONCE', 'EVAL', 'REQUIRE', 'REQUIRE_ONCE'),
    ('left', 'COMMA'),
    ('left', 'LOGICAL_OR'),
    ('left', 'LOGICAL_XOR'),
    ('left', 'LOGICAL_AND'),
    ('right', 'PRINT'),
    ('left', 'EQUALS', 'PLUS_EQUAL', 'MINUS_EQUAL', 'MUL_EQUAL', 'DIV_EQUAL', 'CONCAT_EQUAL', 'MOD_EQUAL', 'AND_EQUAL', 'OR_EQUAL', 'XOR_EQUAL', 'SL_EQUAL', 'SR_EQUAL'),
    ('left', 'QUESTION', 'COLON'),
    ('left', 'BOOLEAN_OR'),
    ('left', 'BOOLEAN_AND'),
    ('left', 'OR'),
    ('left', 'XOR'),
    ('left', 'AND'),
    ('nonassoc', 'IS_EQUAL', 'IS_NOT_EQUAL', 'IS_IDENTICAL', 'IS_NOT_IDENTICAL'),
    ('nonassoc', 'IS_SMALLER', 'IS_SMALLER_OR_EQUAL', 'IS_GREATER', 'IS_GREATER_OR_EQUAL'),
    ('left', 'SL', 'SR'),
    ('left', 'PLUS', 'MINUS', 'CONCAT'),
    ('left', 'MUL', 'DIV', 'MOD'),
    ('right', 'BOOLEAN_NOT'),
    ('nonassoc', 'INSTANCEOF'),
    ('right', 'NOT', 'INC', 'DEC', 'INT_CAST', 'DOUBLE_CAST', 'STRING_CAST', 'ARRAY_CAST', 'OBJECT_CAST', 'BOOL_CAST', 'UNSET_CAST', 'AT'),
    ('right', 'LBRACKET'),
    ('nonassoc', 'NEW', 'CLONE'),
    # ('left', 'ELSEIF'),
    # ('left', 'ELSE'),
    ('left', 'ENDIF'),
    ('right', 'STATIC', 'ABSTRACT', 'FINAL', 'PRIVATE', 'PROTECTED', 'PUBLIC'),
)

def p_start(p):
    'start : top_statement_list'
    p[0] = p[1]

def p_top_statement_list(p):
    '''top_statement_list : top_statement_list top_statement
                          | empty'''
    if len(p) == 3:
        p[0] = p[1] + [p[2]]
    else:
        p[0] = []

def p_top_statement(p):
    '''top_statement : statement
                     | function_declaration_statement
                     | class_declaration_statement
                     | HALT_COMPILER LPAREN RPAREN SEMI'''
    if len(p) == 2:
        p[0] = p[1]
    else:
        # ???
        pass

def p_top_statement_namespace(p):
    '''top_statement : NAMESPACE namespace_name SEMI
                     | NAMESPACE LBRACE top_statement_list RBRACE
                     | NAMESPACE namespace_name LBRACE top_statement_list RBRACE'''
    if len(p) == 4:
        p[0] = ast.Namespace(p[2], [], lineno=p.lineno(1))
    elif len(p) == 5:
        p[0] = ast.Namespace(None, p[3], lineno=p.lineno(1))
    else:
        p[0] = ast.Namespace(p[2], p[4], lineno=p.lineno(1))

def p_top_statement_constant(p):
    'top_statement : CONST constant_declarations SEMI'
    p[0] = ast.ConstantDeclarations(p[2], lineno=p.lineno(1))

def p_top_statement_use(p):
    'top_statement : USE use_declarations SEMI'
    p[0] = ast.UseDeclarations(p[2], lineno=p.lineno(1))

def p_use_declarations(p):
    '''use_declarations : use_declarations COMMA use_declaration
                        | use_declaration'''
    if len(p) == 4:
        p[0] = p[1] + [p[3]]
    else:
        p[0] = [p[1]]

def p_use_declaration(p):
    '''use_declaration : namespace_name
                       | NS_SEPARATOR namespace_name
                       | namespace_name AS STRING
                       | NS_SEPARATOR namespace_name AS STRING'''
    if len(p) == 2:
        p[0] = ast.UseDeclaration(p[1], None, lineno=p.lineno(1))
    elif len(p) == 3:
        p[0] = ast.UseDeclaration(p[1] + p[2], None, lineno=p.lineno(1))
    elif len(p) == 4:
        p[0] = ast.UseDeclaration(p[1], p[3], lineno=p.lineno(2))
    else:
        p[0] = ast.UseDeclaration(p[1] + p[2], p[4], lineno=p.lineno(1))

def p_constant_declarations(p):
    '''constant_declarations : constant_declarations COMMA constant_declaration
                             | constant_declaration'''
    if len(p) == 4:
        p[0] = p[1] + [p[3]]
    else:
        p[0] = [p[1]]

def p_constant_declaration(p):
    'constant_declaration : STRING EQUALS static_scalar'
    p[0] = ast.ConstantDeclaration(p[1], p[3], lineno=p.lineno(1))

def p_inner_statement_list(p):
    '''inner_statement_list : inner_statement_list inner_statement
                            | empty'''
    if len(p) == 3:
        p[0] = p[1] + [p[2]]
    else:
        p[0] = []

def p_inner_statement(p):
    '''inner_statement : statement
                       | function_declaration_statement
                       | class_declaration_statement
                       | HALT_COMPILER LPAREN RPAREN SEMI'''
    assert len(p) == 2, "__HALT_COMPILER() can only be used from the outermost scope"
    p[0] = p[1]

def p_statement_block(p):
    'statement : LBRACE inner_statement_list RBRACE'
    p[0] = ast.Block(p[2], lineno=p.lineno(1))

def p_statement_if(p):
    '''statement : IF LPAREN expr RPAREN statement elseif_list else_single
                 | IF LPAREN expr RPAREN COLON inner_statement_list new_elseif_list new_else_single ENDIF SEMI'''
    if len(p) == 8:
        p[0] = ast.If(p[3], p[5], p[6], p[7], lineno=p.lineno(1))
    else:
        p[0] = ast.If(p[3], ast.Block(p[6], lineno=p.lineno(5)),
                      p[7], p[8], lineno=p.lineno(1))

def p_statement_while(p):
    'statement : WHILE LPAREN expr RPAREN while_statement'
    p[0] = ast.While(p[3], p[5], lineno=p.lineno(1))

def p_statement_do_while(p):
    'statement : DO statement WHILE LPAREN expr RPAREN SEMI'
    p[0] = ast.DoWhile(p[2], p[5], lineno=p.lineno(1))

def p_statement_for(p):
    'statement : FOR LPAREN for_expr SEMI for_expr SEMI for_expr RPAREN for_statement'
    p[0] = ast.For(p[3], p[5], p[7], p[9], lineno=p.lineno(1))

def p_statement_foreach(p):
    'statement : FOREACH LPAREN expr AS foreach_variable foreach_optional_arg RPAREN foreach_statement'
    if p[6] is None:
        p[0] = ast.Foreach(p[3], None, p[5], p[8], lineno=p.lineno(1))
    else:
        p[0] = ast.Foreach(p[3], p[5], p[6], p[8], lineno=p.lineno(1))

def p_statement_switch(p):
    'statement : SWITCH LPAREN expr RPAREN switch_case_list'
    p[0] = ast.Switch(p[3], p[5], lineno=p.lineno(1))

def p_statement_break(p):
    '''statement : BREAK SEMI
                 | BREAK expr SEMI'''
    if len(p) == 3:
        p[0] = ast.Break(None, lineno=p.lineno(1))
    else:
        p[0] = ast.Break(p[2], lineno=p.lineno(1))

def p_statement_continue(p):
    '''statement : CONTINUE SEMI
                 | CONTINUE expr SEMI'''
    if len(p) == 3:
        p[0] = ast.Continue(None, lineno=p.lineno(1))
    else:
        p[0] = ast.Continue(p[2], lineno=p.lineno(1))

def p_statement_return(p):
    '''statement : RETURN SEMI
                 | RETURN expr SEMI'''
    if len(p) == 3:
        p[0] = ast.Return(None, lineno=p.lineno(1))
    else:
        p[0] = ast.Return(p[2], lineno=p.lineno(1))

def p_statement_global(p):
    'statement : GLOBAL global_var_list SEMI'
    p[0] = ast.Global(p[2], lineno=p.lineno(1))

def p_statement_static(p):
    'statement : STATIC static_var_list SEMI'
    p[0] = ast.Static(p[2], lineno=p.lineno(1))

def p_statement_echo(p):
    'statement : ECHO echo_expr_list SEMI'
    p[0] = ast.Echo(p[2], lineno=p.lineno(1))

def p_statement_inline_html(p):
    'statement : INLINE_HTML'
    p[0] = ast.InlineHTML(p[1], lineno=p.lineno(1))

def p_statement_expr(p):
    'statement : expr SEMI'
    p[0] = p[1]

def p_statement_unset(p):
    'statement : UNSET LPAREN unset_variables RPAREN SEMI'
    p[0] = ast.Unset(p[3], lineno=p.lineno(1))

def p_statement_empty(p):
    'statement : SEMI'
    pass

def p_statement_try(p):
    'statement : TRY LBRACE inner_statement_list RBRACE CATCH LPAREN fully_qualified_class_name VARIABLE RPAREN LBRACE inner_statement_list RBRACE additional_catches'
    p[0] = ast.Try(p[3], [ast.Catch(p[7], ast.Variable(p[8], lineno=p.lineno(8)),
                                    p[11], lineno=p.lineno(5))] + p[13],
                   lineno=p.lineno(1))

def p_additional_catches(p):
    '''additional_catches : additional_catches CATCH LPAREN fully_qualified_class_name VARIABLE RPAREN LBRACE inner_statement_list RBRACE
                          | empty'''
    if len(p) == 10:
        p[0] = p[1] + [ast.Catch(p[4], ast.Variable(p[5], lineno=p.lineno(5)),
                                 p[8], lineno=p.lineno(2))]
    else:
        p[0] = []

def p_statement_throw(p):
    'statement : THROW expr SEMI'
    p[0] = ast.Throw(p[2], lineno=p.lineno(1))

def p_statement_declare(p):
    'statement : DECLARE LPAREN declare_list RPAREN declare_statement'
    p[0] = ast.Declare(p[3], p[5], lineno=p.lineno(1))

def p_declare_list(p):
    '''declare_list : STRING EQUALS static_scalar
                    | declare_list COMMA STRING EQUALS static_scalar'''
    if len(p) == 4:
        p[0] = [ast.Directive(p[1], p[3], lineno=p.lineno(1))]
    else:
        p[0] = p[1] + [ast.Directive(p[3], p[5], lineno=p.lineno(2))]

def p_declare_statement(p):
    '''declare_statement : statement
                         | COLON inner_statement_list ENDDECLARE SEMI'''
    if len(p) == 2:
        p[0] = p[1]
    else:
        p[0] = ast.Block(p[2], lineno=p.lineno(1))

def p_elseif_list(p):
    '''elseif_list : empty
                   | elseif_list ELSEIF LPAREN expr RPAREN statement'''
    if len(p) == 2:
        p[0] = []
    else:
        p[0] = p[1] + [ast.ElseIf(p[4], p[6], lineno=p.lineno(2))]

def p_else_single(p):
    '''else_single : empty
                   | ELSE statement'''
    if len(p) == 3:
        p[0] = ast.Else(p[2], lineno=p.lineno(1))

def p_new_elseif_list(p):
    '''new_elseif_list : empty
                       | new_elseif_list ELSEIF LPAREN expr RPAREN COLON inner_statement_list'''
    if len(p) == 2:
        p[0] = []
    else:
        p[0] = p[1] + [ast.ElseIf(p[4], ast.Block(p[7], lineo=p.lineno(6)),
                                  lineno=p.lineno(2))]

def p_new_else_single(p):
    '''new_else_single : empty
                       | ELSE COLON inner_statement_list'''
    if len(p) == 4:
        p[0] = ast.Else(ast.Block(p[3], lineno=p.lineno(2)),
                        lineno=p.lineno(1))

def p_while_statement(p):
    '''while_statement : statement
                       | COLON inner_statement_list ENDWHILE SEMI'''
    if len(p) == 2:
        p[0] = p[1]
    else:
        p[0] = ast.Block(p[2], lineno=p.lineno(1))

def p_for_expr(p):
    '''for_expr : empty
                | non_empty_for_expr'''
    p[0] = p[1]

def p_non_empty_for_expr(p):
    '''non_empty_for_expr : non_empty_for_expr COMMA expr
                          | expr'''
    if len(p) == 4:
        p[0] = p[1] + [p[3]]
    else:
        p[0] = [p[1]]

def p_for_statement(p):
    '''for_statement : statement
                     | COLON inner_statement_list ENDFOR SEMI'''
    if len(p) == 2:
        p[0] = p[1]
    else:
        p[0] = ast.Block(p[2], lineno=p.lineno(1))

def p_foreach_variable(p):
    '''foreach_variable : VARIABLE
                        | AND VARIABLE'''
    if len(p) == 2:
        p[0] = ast.ForeachVariable(p[1], False, lineno=p.lineno(1))
    else:
        p[0] = ast.ForeachVariable(p[2], True, lineno=p.lineno(1))

def p_foreach_optional_arg(p):
    '''foreach_optional_arg : empty
                            | DOUBLE_ARROW foreach_variable'''
    if len(p) == 3:
        p[0] = p[2]

def p_foreach_statement(p):
    '''foreach_statement : statement
                         | COLON inner_statement_list ENDFOREACH SEMI'''
    if len(p) == 2:
        p[0] = p[1]
    else:
        p[0] = ast.Block(p[2], lineno=p.lineno(1))

def p_switch_case_list(p):
    '''switch_case_list : LBRACE case_list RBRACE
                        | LBRACE SEMI case_list RBRACE'''
    if len(p) == 4:
        p[0] = p[2]
    else:
        p[0] = p[3]

def p_switch_case_list_colon(p):
    '''switch_case_list : COLON case_list ENDSWITCH SEMI
                        | COLON SEMI case_list ENDSWITCH SEMI'''
    if len(p) == 5:
        p[0] = p[2]
    else:
        p[0] = p[3]

def p_case_list(p):
    '''case_list : empty
                 | case_list CASE expr case_separator inner_statement_list
                 | case_list DEFAULT case_separator inner_statement_list'''
    if len(p) == 6:
        p[0] = p[1] + [ast.Case(p[3], p[5], lineno=p.lineno(2))]
    elif len(p) == 5:
        p[0] = p[1] + [ast.Default(p[4], lineno=p.lineno(2))]
    else:
        p[0] = []

def p_case_separator(p):
    '''case_separator : COLON
                      | SEMI'''
    pass

def p_global_var_list(p):
    '''global_var_list : global_var_list COMMA global_var
                       | global_var'''
    if len(p) == 4:
        p[0] = p[1] + [p[3]]
    else:
        p[0] = [p[1]]

def p_global_var(p):
    '''global_var : VARIABLE
                  | DOLLAR variable
                  | DOLLAR LBRACE expr RBRACE'''
    if len(p) == 2:
        p[0] = ast.Variable(p[1], lineno=p.lineno(1))
    elif len(p) == 3:
        p[0] = ast.Variable(p[2], lineno=p.lineno(1))
    else:
        p[0] = ast.Variable(p[3], lineno=p.lineno(1))

def p_static_var_list(p):
    '''static_var_list : static_var_list COMMA static_var
                       | static_var'''
    if len(p) == 4:
        p[0] = p[1] + [p[3]]
    else:
        p[0] = [p[1]]

def p_static_var(p):
    '''static_var : VARIABLE EQUALS static_scalar
                  | VARIABLE'''
    if len(p) == 4:
        p[0] = ast.StaticVariable(p[1], p[3], lineno=p.lineno(1))
    else:
        p[0] = ast.StaticVariable(p[1], None, lineno=p.lineno(1))

def p_echo_expr_list(p):
    '''echo_expr_list : echo_expr_list COMMA expr
                      | expr'''
    if len(p) == 4:
        p[0] = p[1] + [p[3]]
    else:
        p[0] = [p[1]]

def p_unset_variables(p):
    '''unset_variables : unset_variables COMMA unset_variable
                       | unset_variable'''
    if len(p) == 4:
        p[0] = p[1] + [p[3]]
    else:
        p[0] = [p[1]]

def p_unset_variable(p):
    'unset_variable : variable'
    p[0] = p[1]

def p_function_declaration_statement(p):
    'function_declaration_statement : FUNCTION is_reference STRING LPAREN parameter_list RPAREN LBRACE inner_statement_list RBRACE'
    p[0] = ast.Function(p[3], p[5], p[8], p[2], lineno=p.lineno(1))

def p_class_declaration_statement(p):
    '''class_declaration_statement : class_entry_type STRING extends_from implements_list LBRACE class_statement_list RBRACE
                                   | INTERFACE STRING interface_extends_list LBRACE class_statement_list RBRACE'''
    if len(p) == 8:
        p[0] = ast.Class(p[2], p[1], p[3], p[4], p[6], lineno=p.lineno(2))
    else:
        p[0] = ast.Interface(p[2], p[3], p[5], lineno=p.lineno(1))

def p_class_entry_type(p):
    '''class_entry_type : CLASS
                        | ABSTRACT CLASS
                        | FINAL CLASS'''
    if len(p) == 3:
        p[0] = p[1].lower()

def p_extends_from(p):
    '''extends_from : empty
                    | EXTENDS fully_qualified_class_name'''
    if len(p) == 3:
        p[0] = p[2]

def p_fully_qualified_class_name(p):
    '''fully_qualified_class_name : namespace_name
                                  | NS_SEPARATOR namespace_name
                                  | NAMESPACE NS_SEPARATOR namespace_name'''
    if len(p) == 2:
        p[0] = p[1]
    elif len(p) == 3:
        p[0] = p[1] + p[2]
    else:
        p[0] = p[1] + p[2] + p[3]

def p_implements_list(p):
    '''implements_list : IMPLEMENTS interface_list
                       | empty'''
    if len(p) == 3:
        p[0] = p[2]
    else:
        p[0] = []

def p_class_statement_list(p):
    '''class_statement_list : class_statement_list class_statement
                            | empty'''

    if len(p) == 3:
        p[0] = p[1] + [p[2]]
    else:
        p[0] = []

def p_class_statement(p):
    '''class_statement : method_modifiers FUNCTION is_reference STRING LPAREN parameter_list RPAREN method_body
                       | variable_modifiers class_variable_declaration SEMI
                       | class_constant_declaration SEMI'''
    if len(p) == 9:
        p[0] = ast.Method(p[4], p[1], p[6], p[8], p[3], lineno=p.lineno(2))
    elif len(p) == 4:
        p[0] = ast.ClassVariables(p[1], p[2], lineno=p.lineno(3))
    else:
        p[0] = ast.ClassConstants(p[1], lineno=p.lineno(2))

def p_class_variable_declaration_initial(p):
    '''class_variable_declaration : class_variable_declaration COMMA VARIABLE EQUALS static_scalar
                                  | VARIABLE EQUALS static_scalar'''
    if len(p) == 6:
        p[0] = p[1] + [ast.ClassVariable(p[3], p[5], lineno=p.lineno(2))]
    else:
        p[0] = [ast.ClassVariable(p[1], p[3], lineno=p.lineno(1))]

def p_class_variable_declaration_no_initial(p):
    '''class_variable_declaration : class_variable_declaration COMMA VARIABLE
                                  | VARIABLE'''
    if len(p) == 4:
        p[0] = p[1] + [ast.ClassVariable(p[3], None, lineno=p.lineno(2))]
    else:
        p[0] = [ast.ClassVariable(p[1], None, lineno=p.lineno(1))]

def p_class_constant_declaration(p):
    '''class_constant_declaration : class_constant_declaration COMMA STRING EQUALS static_scalar
                                  | CONST STRING EQUALS static_scalar'''
    if len(p) == 6:
        p[0] = p[1] + [ast.ClassConstant(p[3], p[5], lineno=p.lineno(2))]
    else:
        p[0] = [ast.ClassConstant(p[2], p[4], lineno=p.lineno(1))]

def p_interface_list(p):
    '''interface_list : interface_list COMMA fully_qualified_class_name
                      | fully_qualified_class_name'''
    if len(p) == 4:
        p[0] = p[1] + [p[3]]
    else:
        p[0] = [p[1]]

def p_interface_extends_list(p):
    '''interface_extends_list : EXTENDS interface_list
                              | empty'''
    if len(p) == 3:
        p[0] = p[2]

def p_variable_modifiers_non_empty(p):
    'variable_modifiers : non_empty_member_modifiers'
    p[0] = p[1]

def p_variable_modifiers_var(p):
    'variable_modifiers : VAR'
    p[0] = []

def p_method_modifiers_non_empty(p):
    'method_modifiers : non_empty_member_modifiers'
    p[0] = p[1]

def p_method_modifiers_empty(p):
    'method_modifiers : empty'
    p[0] = []

def p_method_body(p):
    '''method_body : LBRACE inner_statement_list RBRACE
                   | SEMI'''
    if len(p) == 4:
        p[0] = p[2]
    else:
        p[0] = []

def p_non_empty_member_modifiers(p):
    '''non_empty_member_modifiers : non_empty_member_modifiers member_modifier
                                  | member_modifier'''
    if len(p) == 3:
        p[0] = p[1] + [p[2]]
    else:
        p[0] = [p[1]]

def p_member_modifier(p):
    '''member_modifier : PUBLIC
                       | PROTECTED
                       | PRIVATE
                       | STATIC
                       | ABSTRACT
                       | FINAL'''
    p[0] = p[1].lower()

def p_is_reference(p):
    '''is_reference : AND
                    | empty'''
    p[0] = p[1] is not None

def p_parameter_list(p):
    '''parameter_list : parameter_list COMMA parameter
                      | parameter'''
    if len(p) == 4:
        p[0] = p[1] + [p[3]]
    else:
        p[0] = [p[1]]

def p_parameter_list_empty(p):
    'parameter_list : empty'
    p[0] = []

def p_parameter(p):
    '''parameter : VARIABLE
                 | class_name VARIABLE
                 | AND VARIABLE
                 | class_name AND VARIABLE
                 | VARIABLE EQUALS static_scalar
                 | class_name VARIABLE EQUALS static_scalar
                 | AND VARIABLE EQUALS static_scalar
                 | class_name AND VARIABLE EQUALS static_scalar'''
    if len(p) == 2: # VARIABLE
        p[0] = ast.FormalParameter(p[1], None, False, None, lineno=p.lineno(1))
    elif len(p) == 3 and p[1] == '&': # AND VARIABLE
        p[0] = ast.FormalParameter(p[2], None, True, None, lineno=p.lineno(1))
    elif len(p) == 3 and p[1] != '&': # STRING VARIABLE
        p[0] = ast.FormalParameter(p[2], None, False, p[1], lineno=p.lineno(1))
    elif len(p) == 4 and p[2] != '&': # VARIABLE EQUALS static_scalar
        p[0] = ast.FormalParameter(p[1], p[3], False, None, lineno=p.lineno(1))
    elif len(p) == 4 and p[2] == '&': # STRING AND VARIABLE
        p[0] = ast.FormalParameter(p[3], None, True, p[1], lineno=p.lineno(1))
    elif len(p) == 5 and p[1] == '&': # AND VARIABLE EQUALS static_scalar
        p[0] = ast.FormalParameter(p[2], p[4], True, None, lineno=p.lineno(1))
    elif len(p) == 5 and p[1] != '&': # class_name VARIABLE EQUALS static_scalar
        p[0] = ast.FormalParameter(p[2], p[4], False, p[1], lineno=p.lineno(1))
    else: # STRING AND VARIABLE EQUALS static_scalar
        p[0] = ast.FormalParameter(p[3], p[5], True, p[1], lineno=p.lineno(1))

def p_expr_variable(p):
    'expr : variable'
    p[0] = p[1]

def p_expr_assign(p):
    '''expr : variable EQUALS expr
            | variable EQUALS AND expr'''
    if len(p) == 5:
        p[0] = ast.Assignment(p[1], p[4], True, lineno=p.lineno(2))
    else:
        p[0] = ast.Assignment(p[1], p[3], False, lineno=p.lineno(2))

def p_expr_new(p):
    'expr : NEW class_name_reference ctor_arguments'
    p[0] = ast.New(p[2], p[3], lineno=p.lineno(1))

def p_class_name_reference(p):
    '''class_name_reference : class_name
                            | dynamic_class_name_reference'''
    p[0] = p[1]

def p_class_name(p):
    '''class_name : namespace_name
                  | NS_SEPARATOR namespace_name
                  | NAMESPACE NS_SEPARATOR namespace_name'''
    if len(p) == 2:
        p[0] = p[1]
    elif len(p) == 3:
        p[0] = p[1] + p[2]
    else:
        p[0] = p[1] + p[2] + p[3]

def p_class_name_static(p):
    'class_name : STATIC'
    p[0] = p[1].lower()

def p_dynamic_class_name_reference(p):
    '''dynamic_class_name_reference : base_variable OBJECT_OPERATOR object_property dynamic_class_name_variable_properties
                                    | base_variable'''
    if len(p) == 5:
        name, dims = p[3]
        p[0] = ast.ObjectProperty(p[1], name, lineno=p.lineno(2))
        for class_, dim, lineno in dims:
            p[0] = class_(p[0], dim, lineno=lineno)
        for name, dims in p[4]:
            p[0] = ast.ObjectProperty(p[0], name, lineno=p.lineno(2))
            for class_, dim, lineno in dims:
                p[0] = class_(p[0], dim, lineno=lineno)
    else:
        p[0] = p[1]

def p_dynamic_class_name_variable_properties(p):
    '''dynamic_class_name_variable_properties : dynamic_class_name_variable_properties dynamic_class_name_variable_property
                                              | empty'''
    if len(p) == 3:
        p[0] = p[1] + [p[2]]
    else:
        p[0] = []

def p_dynamic_class_name_variable_property(p):
    'dynamic_class_name_variable_property : OBJECT_OPERATOR object_property'
    p[0] = p[2]

def p_ctor_arguments(p):
    '''ctor_arguments : LPAREN function_call_parameter_list RPAREN
                      | empty'''
    if len(p) == 4:
        p[0] = p[2]
    else:
        p[0] = []

def p_expr_clone(p):
    'expr : CLONE expr'
    p[0] = ast.Clone(p[2], lineno=p.lineno(1))

def p_expr_list_assign(p):
    'expr : LIST LPAREN assignment_list RPAREN EQUALS expr'
    p[0] = ast.ListAssignment(p[3], p[6], lineno=p.lineno(1))

def p_assignment_list(p):
    '''assignment_list : assignment_list COMMA assignment_list_element
                       | assignment_list_element'''
    if len(p) == 4:
        p[0] = p[1] + [p[3]]
    else:
        p[0] = [p[1]]

def p_assignment_list_element(p):
    '''assignment_list_element : variable
                               | empty
                               | LIST LPAREN assignment_list RPAREN'''
    if len(p) == 2:
        p[0] = p[1]
    else:
        p[0] = p[3]

def p_variable(p):
    '''variable : base_variable_with_function_calls OBJECT_OPERATOR object_property method_or_not variable_properties
                | base_variable_with_function_calls'''
    if len(p) == 6:
        name, dims = p[3]
        params = p[4]
        if params is not None:
            p[0] = ast.MethodCall(p[1], name, params, lineno=p.lineno(2))
        else:
            p[0] = ast.ObjectProperty(p[1], name, lineno=p.lineno(2))
        for class_, dim, lineno in dims:
            p[0] = class_(p[0], dim, lineno=lineno)
        for (name, dims), params in p[5]:
            if params is not None:
                p[0] = ast.MethodCall(p[0], name, params, lineno=p.lineno(2))
            else:
                p[0] = ast.ObjectProperty(p[0], name, lineno=p.lineno(2))
            for class_, dim, lineno in dims:
                p[0] = class_(p[0], dim, lineno=lineno)
    else:
        p[0] = p[1]

def p_base_variable_with_function_calls(p):
    '''base_variable_with_function_calls : base_variable
                                         | function_call'''
    p[0] = p[1]

def p_function_call(p):
    '''function_call : namespace_name LPAREN function_call_parameter_list RPAREN
                     | NS_SEPARATOR namespace_name LPAREN function_call_parameter_list RPAREN
                     | NAMESPACE NS_SEPARATOR namespace_name LPAREN function_call_parameter_list RPAREN'''
    if len(p) == 5:
        p[0] = ast.FunctionCall(p[1], p[3], lineno=p.lineno(2))
    elif len(p) == 6:
        p[0] = ast.FunctionCall(p[1] + p[2], p[4], lineno=p.lineno(1))
    else:
        p[0] = ast.FunctionCall(p[1] + p[2] + p[3], p[5], lineno=p.lineno(1))

def p_function_call_static(p):
    '''function_call : class_name DOUBLE_COLON STRING LPAREN function_call_parameter_list RPAREN
                     | class_name DOUBLE_COLON variable_without_objects LPAREN function_call_parameter_list RPAREN
                     | variable_class_name DOUBLE_COLON STRING LPAREN function_call_parameter_list RPAREN
                     | variable_class_name DOUBLE_COLON variable_without_objects LPAREN function_call_parameter_list RPAREN'''
    p[0] = ast.StaticMethodCall(p[1], p[3], p[5], lineno=p.lineno(2))

def p_function_call_variable(p):
    'function_call : variable_without_objects LPAREN function_call_parameter_list RPAREN'
    p[0] = ast.FunctionCall(p[1], p[3], lineno=p.lineno(2))

def p_function_call_backtick_shell_exec(p):
    'function_call : BACKTICK encaps_list BACKTICK'
    p[0] = ast.FunctionCall('shell_exec', [ast.Parameter(p[2], False)], lineno=p.lineno(1))

def p_method_or_not(p):
    '''method_or_not : LPAREN function_call_parameter_list RPAREN
                     | empty'''
    if len(p) == 4:
        p[0] = p[2]

def p_variable_properties(p):
    '''variable_properties : variable_properties variable_property
                           | empty'''
    if len(p) == 3:
        p[0] = p[1] + [p[2]]
    else:
        p[0] = []

def p_variable_property(p):
    'variable_property : OBJECT_OPERATOR object_property method_or_not'
    p[0] = (p[2], p[3])

def p_base_variable(p):
    '''base_variable : simple_indirect_reference
                     | static_member'''
    p[0] = p[1]

def p_simple_indirect_reference(p):
    '''simple_indirect_reference : DOLLAR simple_indirect_reference
                                 | reference_variable'''
    if len(p) == 3:
        p[0] = ast.Variable(p[2], lineno=p.lineno(1))
    else:
        p[0] = p[1]

def p_static_member(p):
    '''static_member : class_name DOUBLE_COLON variable_without_objects
                     | variable_class_name DOUBLE_COLON variable_without_objects'''
    p[0] = ast.StaticProperty(p[1], p[3], lineno=p.lineno(2))

def p_variable_class_name(p):
    'variable_class_name : reference_variable'
    p[0] = p[1]

def p_variable_array_offset(p):
    'expr : variable LBRACKET dim_offset RBRACKET'
    p[0] = ast.ArrayOffset(p[1], p[3], lineno=p.lineno(2))

def p_reference_variable_array_offset(p):
    'reference_variable : reference_variable LBRACKET dim_offset RBRACKET'
    p[0] = ast.ArrayOffset(p[1], p[3], lineno=p.lineno(2))

def p_reference_variable_string_offset(p):
    'reference_variable : reference_variable LBRACE expr RBRACE'
    p[0] = ast.StringOffset(p[1], p[3], lineno=p.lineno(2))

def p_reference_variable_compound_variable(p):
    'reference_variable : compound_variable'
    p[0] = p[1]

def p_compound_variable(p):
    '''compound_variable : VARIABLE
                         | DOLLAR LBRACE expr RBRACE'''
    if len(p) == 2:
        p[0] = ast.Variable(p[1], lineno=p.lineno(1))
    else:
        p[0] = ast.Variable(p[3], lineno=p.lineno(1))

def p_dim_offset(p):
    '''dim_offset : expr
                  | empty'''
    p[0] = p[1]

def p_object_property(p):
    '''object_property : variable_name object_dim_list
                       | variable_without_objects'''
    if len(p) == 3:
        p[0] = (p[1], p[2])
    else:
        p[0] = (p[1], [])

def p_object_dim_list_empty(p):
    'object_dim_list : empty'
    p[0] = []

def p_object_dim_list_array_offset(p):
    'object_dim_list : object_dim_list LBRACKET dim_offset RBRACKET'
    p[0] = p[1] + [(ast.ArrayOffset, p[3], p.lineno(2))]

def p_object_dim_list_string_offset(p):
    'object_dim_list : object_dim_list LBRACE expr RBRACE'
    p[0] = p[1] + [(ast.StringOffset, p[3], p.lineno(2))]

def p_variable_name(p):
    '''variable_name : STRING
                     | LBRACE expr RBRACE'''
    if len(p) == 2:
        p[0] = p[1]
    else:
        p[0] = p[2]

def p_variable_without_objects(p):
    'variable_without_objects : simple_indirect_reference'
    p[0] = p[1]

def p_expr_scalar(p):
    'expr : scalar'
    p[0] = p[1]

def p_expr_array(p):
    'expr : ARRAY LPAREN array_pair_list RPAREN'
    p[0] = ast.Array(p[3], lineno=p.lineno(1))

def p_array_pair_list(p):
    '''array_pair_list : empty
                       | non_empty_array_pair_list possible_comma'''
    if len(p) == 2:
        p[0] = []
    else:
        p[0] = p[1]

def p_non_empty_array_pair_list_item(p):
    '''non_empty_array_pair_list : non_empty_array_pair_list COMMA AND variable
                                 | non_empty_array_pair_list COMMA expr
                                 | AND variable
                                 | expr'''
    if len(p) == 5:
        p[0] = p[1] + [ast.ArrayElement(None, p[4], True, lineno=p.lineno(2))]
    elif len(p) == 4:
        p[0] = p[1] + [ast.ArrayElement(None, p[3], False, lineno=p.lineno(2))]
    elif len(p) == 3:
        p[0] = [ast.ArrayElement(None, p[2], True, lineno=p.lineno(1))]
    else:
        p[0] = [ast.ArrayElement(None, p[1], False, lineno=p.lineno(1))]

def p_non_empty_array_pair_list_pair(p):
    '''non_empty_array_pair_list : non_empty_array_pair_list COMMA expr DOUBLE_ARROW AND variable
                                 | non_empty_array_pair_list COMMA expr DOUBLE_ARROW expr
                                 | expr DOUBLE_ARROW AND variable
                                 | expr DOUBLE_ARROW expr'''
    if len(p) == 7:
        p[0] = p[1] + [ast.ArrayElement(p[3], p[6], True, lineno=p.lineno(2))]
    elif len(p) == 6:
        p[0] = p[1] + [ast.ArrayElement(p[3], p[5], False, lineno=p.lineno(2))]
    elif len(p) == 5:
        p[0] = [ast.ArrayElement(p[1], p[4], True, lineno=p.lineno(2))]
    else:
        p[0] = [ast.ArrayElement(p[1], p[3], False, lineno=p.lineno(2))]

def p_possible_comma(p):
    '''possible_comma : empty
                      | COMMA'''
    pass

def p_function_call_parameter_list(p):
    '''function_call_parameter_list : function_call_parameter_list COMMA function_call_parameter
                                    | function_call_parameter'''
    if len(p) == 4:
        p[0] = p[1] + [p[3]]
    else:
        p[0] = [p[1]]

def p_function_call_parameter_list_empty(p):
    'function_call_parameter_list : empty'
    p[0] = []

def p_function_call_parameter(p):
    '''function_call_parameter : expr
                               | AND variable'''
    if len(p) == 2:
        p[0] = ast.Parameter(p[1], False, lineno=p.lineno(1))
    else:
        p[0] = ast.Parameter(p[2], True, lineno=p.lineno(1))

def p_expr_function(p):
    'expr : FUNCTION is_reference LPAREN parameter_list RPAREN lexical_vars LBRACE inner_statement_list RBRACE'
    p[0] = ast.Closure(p[4], p[6], p[8], p[2], lineno=p.lineno(1))

def p_lexical_vars(p):
    '''lexical_vars : USE LPAREN lexical_var_list RPAREN
                    | empty'''
    if len(p) == 5:
        p[0] = p[3]
    else:
        p[0] = []

def p_lexical_var_list(p):
    '''lexical_var_list : lexical_var_list COMMA AND VARIABLE
                        | lexical_var_list COMMA VARIABLE
                        | AND VARIABLE
                        | VARIABLE'''
    if len(p) == 5:
        p[0] = p[1] + [ast.LexicalVariable(p[4], True, lineno=p.lineno(2))]
    elif len(p) == 4:
        p[0] = p[1] + [ast.LexicalVariable(p[3], False, lineno=p.lineno(2))]
    elif len(p) == 3:
        p[0] = [ast.LexicalVariable(p[2], True, lineno=p.lineno(1))]
    else:
        p[0] = [ast.LexicalVariable(p[1], False, lineno=p.lineno(1))]

def p_expr_assign_op(p):
    '''expr : variable PLUS_EQUAL expr
            | variable MINUS_EQUAL expr
            | variable MUL_EQUAL expr
            | variable DIV_EQUAL expr
            | variable CONCAT_EQUAL expr
            | variable MOD_EQUAL expr
            | variable AND_EQUAL expr
            | variable OR_EQUAL expr
            | variable XOR_EQUAL expr
            | variable SL_EQUAL expr
            | variable SR_EQUAL expr'''
    p[0] = ast.AssignOp(p[2], p[1], p[3], lineno=p.lineno(2))

def p_expr_binary_op(p):
    '''expr : expr BOOLEAN_AND expr
            | expr BOOLEAN_OR expr
            | expr LOGICAL_AND expr
            | expr LOGICAL_OR expr
            | expr LOGICAL_XOR expr
            | expr AND expr
            | expr OR expr
            | expr XOR expr
            | expr CONCAT expr
            | expr PLUS expr
            | expr MINUS expr
            | expr MUL expr
            | expr DIV expr
            | expr SL expr
            | expr SR expr
            | expr MOD expr
            | expr IS_IDENTICAL expr
            | expr IS_NOT_IDENTICAL expr
            | expr IS_EQUAL expr
            | expr IS_NOT_EQUAL expr
            | expr IS_SMALLER expr
            | expr IS_SMALLER_OR_EQUAL expr
            | expr IS_GREATER expr
            | expr IS_GREATER_OR_EQUAL expr
            | expr INSTANCEOF expr'''
    p[0] = ast.BinaryOp(p[2].lower(), p[1], p[3], lineno=p.lineno(2))

def p_expr_unary_op(p):
    '''expr : PLUS expr
            | MINUS expr
            | NOT expr
            | BOOLEAN_NOT expr'''
    p[0] = ast.UnaryOp(p[1], p[2], lineno=p.lineno(1))

def p_expr_ternary_op(p):
    'expr : expr QUESTION expr COLON expr'
    p[0] = ast.TernaryOp(p[1], p[3], p[5], lineno=p.lineno(2))

def p_expr_short_ternary_op(p):
    'expr : expr QUESTION COLON expr'
    p[0] = ast.TernaryOp(p[1], p[1], p[4], lineno=p.lineno(2))

def p_expr_pre_incdec(p):
    '''expr : INC variable
            | DEC variable'''
    p[0] = ast.PreIncDecOp(p[1], p[2], lineno=p.lineno(1))

def p_expr_post_incdec(p):
    '''expr : variable INC
            | variable DEC'''
    p[0] = ast.PostIncDecOp(p[2], p[1], lineno=p.lineno(2))

def p_expr_cast_int(p):
    'expr : INT_CAST expr'
    p[0] = ast.Cast('int', p[2], lineno=p.lineno(1))

def p_expr_cast_double(p):
    'expr : DOUBLE_CAST expr'
    p[0] = ast.Cast('double', p[2], lineno=p.lineno(1))

def p_expr_cast_string(p):
    'expr : STRING_CAST expr'
    p[0] = ast.Cast('string', p[2], lineno=p.lineno(1))

def p_expr_cast_array(p):
    'expr : ARRAY_CAST expr'
    p[0] = ast.Cast('array', p[2], lineno=p.lineno(1))

def p_expr_cast_object(p):
    'expr : OBJECT_CAST expr'
    p[0] = ast.Cast('object', p[2], lineno=p.lineno(1))

def p_expr_cast_bool(p):
    'expr : BOOL_CAST expr'
    p[0] = ast.Cast('bool', p[2], lineno=p.lineno(1))

def p_expr_cast_unset(p):
    'expr : UNSET_CAST expr'
    p[0] = ast.Cast('unset', p[2], lineno=p.lineno(1))

def p_expr_isset(p):
    'expr : ISSET LPAREN isset_variables RPAREN'
    p[0] = ast.IsSet(p[3], lineno=p.lineno(1))

def p_isset_variables(p):
    '''isset_variables : isset_variables COMMA variable
                       | variable'''
    if len(p) == 4:
        p[0] = p[1] + [p[3]]
    else:
        p[0] = [p[1]]

def p_expr_empty(p):
    'expr : EMPTY LPAREN expr RPAREN'
    p[0] = ast.Empty(p[3], lineno=p.lineno(1))

def p_expr_eval(p):
    'expr : EVAL LPAREN expr RPAREN'
    p[0] = ast.Eval(p[3], lineno=p.lineno(1))

def p_expr_include(p):
    'expr : INCLUDE expr'
    p[0] = ast.Include(p[2], False, lineno=p.lineno(1))

def p_expr_include_once(p):
    'expr : INCLUDE_ONCE expr'
    p[0] = ast.Include(p[2], True, lineno=p.lineno(1))

def p_expr_require(p):
    'expr : REQUIRE expr'
    p[0] = ast.Require(p[2], False, lineno=p.lineno(1))

def p_expr_require_once(p):
    'expr : REQUIRE_ONCE expr'
    p[0] = ast.Require(p[2], True, lineno=p.lineno(1))

def p_expr_exit(p):
    '''expr : EXIT
            | EXIT LPAREN RPAREN
            | EXIT LPAREN expr RPAREN'''
    if len(p) == 5:
        p[0] = ast.Exit(p[3], lineno=p.lineno(1))
    else:
        p[0] = ast.Exit(None, lineno=p.lineno(1))

def p_expr_print(p):
    'expr : PRINT expr'
    p[0] = ast.Print(p[2], lineno=p.lineno(1))

def p_expr_silence(p):
    'expr : AT expr'
    p[0] = ast.Silence(p[2], lineno=p.lineno(1))

def p_expr_group(p):
    'expr : LPAREN expr RPAREN'
    p[0] = p[2]

def p_scalar(p):
    '''scalar : class_constant
              | common_scalar
              | QUOTE encaps_list QUOTE
              | START_HEREDOC encaps_list END_HEREDOC'''
    if len(p) == 4:
        p[0] = p[2]
    else:
        p[0] = p[1]

def p_scalar_string_varname(p):
    'scalar : STRING_VARNAME'
    p[0] = ast.Variable('$' + p[1], lineno=p.lineno(1))

def p_scalar_namespace_name(p):
    '''scalar : namespace_name
              | NS_SEPARATOR namespace_name
              | NAMESPACE NS_SEPARATOR namespace_name'''
    if len(p) == 2:
        p[0] = ast.Constant(p[1], lineno=p.lineno(1))
    elif len(p) == 3:
        p[0] = ast.Constant(p[1] + p[2], lineno=p.lineno(1))
    else:
        p[0] = ast.Constant(p[1] + p[2] + p[3], lineno=p.lineno(1))

def p_class_constant(p):
    '''class_constant : class_name DOUBLE_COLON STRING
                      | variable_class_name DOUBLE_COLON STRING'''
    p[0] = ast.StaticProperty(p[1], p[3], lineno=p.lineno(2))

def p_common_scalar_lnumber(p):
    'common_scalar : LNUMBER'
    if p[1].startswith('0x'):
        p[0] = int(p[1], 16)
    elif p[1].startswith('0'):
        p[0] = int(p[1], 8)
    else:
        p[0] = int(p[1])

def p_common_scalar_dnumber(p):
    'common_scalar : DNUMBER'
    p[0] = float(p[1])

def p_common_scalar_string(p):
    'common_scalar : CONSTANT_ENCAPSED_STRING'
    p[0] = p[1][1:-1].replace("\\'", "'").replace('\\\\', '\\')

def p_common_scalar_magic_line(p):
    'common_scalar : LINE'
    p[0] = ast.MagicConstant(p[1].upper(), p.lineno(1), lineno=p.lineno(1))

def p_common_scalar_magic_file(p):
    'common_scalar : FILE'
    value = getattr(p.lexer, 'filename', None)
    p[0] = ast.MagicConstant(p[1].upper(), value, lineno=p.lineno(1))

def p_common_scalar_magic_dir(p):
    'common_scalar : DIR'
    value = getattr(p.lexer, 'filename', None)
    if value is not None:
        value = os.path.dirname(value)
    p[0] = ast.MagicConstant(p[1].upper(), value, lineno=p.lineno(1))

def p_common_scalar_magic_class(p):
    'common_scalar : CLASS_C'
    p[0] = ast.MagicConstant(p[1].upper(), None, lineno=p.lineno(1))

def p_common_scalar_magic_method(p):
    'common_scalar : METHOD_C'
    p[0] = ast.MagicConstant(p[1].upper(), None, lineno=p.lineno(1))

def p_common_scalar_magic_func(p):
    'common_scalar : FUNC_C'
    p[0] = ast.MagicConstant(p[1].upper(), None, lineno=p.lineno(1))

def p_common_scalar_magic_ns(p):
    'common_scalar : NS_C'
    p[0] = ast.MagicConstant(p[1].upper(), None, lineno=p.lineno(1))

def p_static_scalar(p):
    '''static_scalar : common_scalar
                     | class_constant
                     | QUOTE QUOTE
                     | QUOTE ENCAPSED_AND_WHITESPACE QUOTE'''
    if len(p) == 2:
        p[0] = p[1]
    elif len(p) == 3:
        p[0] = ''
    else:
        p[0] = bytes(p[2], 'utf-8').decode('unicode_escape')

def p_static_scalar_namespace_name(p):
    '''static_scalar : namespace_name
                     | NS_SEPARATOR namespace_name
                     | NAMESPACE NS_SEPARATOR namespace_name'''
    if len(p) == 2:
        p[0] = ast.Constant(p[1], lineno=p.lineno(1))
    elif len(p) == 3:
        p[0] = ast.Constant(p[1] + p[2], lineno=p.lineno(1))
    else:
        p[0] = ast.Constant(p[1] + p[2] + p[3], lineno=p.lineno(1))

def p_static_scalar_unary_op(p):
    '''static_scalar : PLUS static_scalar
                     | MINUS static_scalar'''
    p[0] = ast.UnaryOp(p[1], p[2], lineno=p.lineno(1))

def p_static_scalar_array(p):
    'static_scalar : ARRAY LPAREN static_array_pair_list RPAREN'
    p[0] = ast.Array(p[3], lineno=p.lineno(1))

def p_static_array_pair_list(p):
    '''static_array_pair_list : empty
                              | static_non_empty_array_pair_list possible_comma'''
    if len(p) == 2:
        p[0] = []
    else:
        p[0] = p[1]

def p_static_non_empty_array_pair_list_item(p):
    '''static_non_empty_array_pair_list : static_non_empty_array_pair_list COMMA static_scalar
                                        | static_scalar'''
    if len(p) == 4:
        p[0] = p[1] + [ast.ArrayElement(None, p[3], False, lineno=p.lineno(2))]
    else:
        p[0] = [ast.ArrayElement(None, p[1], False, lineno=p.lineno(1))]

def p_static_non_empty_array_pair_list_pair(p):
    '''static_non_empty_array_pair_list : static_non_empty_array_pair_list COMMA static_scalar DOUBLE_ARROW static_scalar
                                        | static_scalar DOUBLE_ARROW static_scalar'''
    if len(p) == 6:
        p[0] = p[1] + [ast.ArrayElement(p[3], p[5], False, lineno=p.lineno(2))]
    else:
        p[0] = [ast.ArrayElement(p[1], p[3], False, lineno=p.lineno(2))]

def p_namespace_name(p):
    '''namespace_name : namespace_name NS_SEPARATOR STRING
                      | STRING
                      | ARRAY'''
    if len(p) == 4:
        p[0] = p[1] + p[2] + p[3]
    else:
        p[0] = p[1]

def p_encaps_list(p):
    '''encaps_list : encaps_list encaps_var
                   | empty'''
    if len(p) == 3:
        if p[1] == '':
            p[0] = p[2]
        else:
            p[0] = ast.BinaryOp('.', p[1], p[2], lineno=p.lineno(2))
    else:
        p[0] = ''

def p_encaps_list_string(p):
    'encaps_list : encaps_list ENCAPSED_AND_WHITESPACE'
    try:
        p2 = p[2].decode('string_escape')
    except ValueError:
        p2 = p[2]
    if p[1] == '':
<<<<<<< HEAD
        p[0] = p2
    else:
        p[0] = ast.BinaryOp('.', p[1], p2, lineno=p.lineno(2))
=======
        p[0] = bytes(p[2], 'utf-8').decode('unicode_escape')
    else:
        p[0] = ast.BinaryOp('.', p[1], bytes(p[2], 'utf-8').decode('unicode_escape'),
                            lineno=p.lineno(2))
>>>>>>> 1ecbf507

def p_encaps_var(p):
    'encaps_var : VARIABLE'
    p[0] = ast.Variable(p[1], lineno=p.lineno(1))

def p_encaps_var_array_offset(p):
    'encaps_var : VARIABLE LBRACKET encaps_var_offset RBRACKET'
    p[0] = ast.ArrayOffset(ast.Variable(p[1], lineno=p.lineno(1)), p[3],
                           lineno=p.lineno(2))

def p_encaps_var_object_property(p):
    'encaps_var : VARIABLE OBJECT_OPERATOR STRING'
    p[0] = ast.ObjectProperty(ast.Variable(p[1], lineno=p.lineno(1)), p[3],
                              lineno=p.lineno(2))

def p_encaps_var_dollar_curly_expr(p):
    'encaps_var : DOLLAR_OPEN_CURLY_BRACES expr RBRACE'
    p[0] = p[2]

def p_encaps_var_dollar_curly_array_offset(p):
    'encaps_var : DOLLAR_OPEN_CURLY_BRACES STRING_VARNAME LBRACKET expr RBRACKET RBRACE'
    p[0] = ast.ArrayOffset(ast.Variable('$' + p[2], lineno=p.lineno(2)), p[4],
                           lineno=p.lineno(3))

def p_encaps_var_curly_variable(p):
    'encaps_var : CURLY_OPEN variable RBRACE'
    p[0] = p[2]

def p_encaps_var_offset_string(p):
    'encaps_var_offset : STRING'
    p[0] = p[1]

def p_encaps_var_offset_num_string(p):
    'encaps_var_offset : NUM_STRING'
    p[0] = int(p[1])

def p_encaps_var_offset_variable(p):
    'encaps_var_offset : VARIABLE'
    p[0] = ast.Variable(p[1], lineno=p.lineno(1))

def p_empty(p):
    'empty : '
    pass

# Error rule for syntax errors
def p_error(t):
    if t:
        raise SyntaxError('invalid syntax', (None, t.lineno, None, t.value))
    else:
        raise SyntaxError('unexpected EOF while parsing', (None, None, None, None))

# Build the grammar
parser = yacc.yacc()

if __name__ == '__main__':
    import readline
    import pprint
    s = ''
    lexer = phplex.lexer
    while True:
       try:
           if s:
               prompt = '     '
           else:
               prompt = lexer.current_state()
               if prompt == 'INITIAL': prompt = 'html'
               prompt += '> '
           s += input(prompt)
       except EOFError:
           break
       if not s: continue
       s += '\n'
       try:
           lexer.lineno = 1
           result = parser.parse(s, lexer=lexer)
       except SyntaxError as e:
           if e.lineno is not None:
               print(e, 'near', repr(e.text))
               s = ''
           continue
       if result:
           for item in result:
               if hasattr(item, 'generic'):
                   item = item.generic()
               pprint.pprint(item)
       s = ''<|MERGE_RESOLUTION|>--- conflicted
+++ resolved
@@ -1276,16 +1276,10 @@
     except ValueError:
         p2 = p[2]
     if p[1] == '':
-<<<<<<< HEAD
-        p[0] = p2
-    else:
-        p[0] = ast.BinaryOp('.', p[1], p2, lineno=p.lineno(2))
-=======
         p[0] = bytes(p[2], 'utf-8').decode('unicode_escape')
     else:
         p[0] = ast.BinaryOp('.', p[1], bytes(p[2], 'utf-8').decode('unicode_escape'),
                             lineno=p.lineno(2))
->>>>>>> 1ecbf507
 
 def p_encaps_var(p):
     'encaps_var : VARIABLE'
